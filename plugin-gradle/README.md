--- conflicted
+++ resolved
@@ -162,12 +162,15 @@
 }
 ```
 
-The [Groovy-Eclipse](https://github.com/groovy/groovy-eclipse) formatter is based on the Eclipse Java formatter as used by `eclipseFormatFile`.  It uses the same configuration parameters plus a few additional ones.  These parameters can be configured within a single file, like the Java properties file [greclipse.properties](../lib-extra/src/test/resources/groovy/greclipse/format/greclipse.properties) in the previous example.  The formatter step can also load the [exported Eclipse properties](../ECLIPSE_SCREENSHOTS.md) and augment it with the `org.codehaus.groovy.eclipse.ui.prefs` from the Eclipse workspace as shown below.
+The [Groovy-Eclipse](https://github.com/groovy/groovy-eclipse) formatter is based on the Eclipse Java formatter as used by `eclipseFormatFile`. It uses the same configuration parameters plus a few additional ones.  These parameters can be configured within a single file, like the Java properties file [greclipse.properties](../lib-extra/src/test/resources/groovy/greclipse/format/greclipse.properties) in the previous example.  The formatter step can also load the [exported Eclipse properties](../ECLIPSE_SCREENSHOTS.md) and augment it with the `org.codehaus.groovy.eclipse.ui.prefs` from the Eclipse workspace as shown below.
 
 ```gradle
 spotless {
 	groovy {
-		greclipseFormatFile 'spotless.eclipseformat.xml' 'org.codehaus.groovy.eclipse.ui.prefs'
+		// Use the default version and default Groovy-Eclipse default configuration
+		greclipseFormat()
+		// optional: you can specify a specific version or config file(s)
+		greclipseFormat('2.3.0').configFile(spotless.eclipseformat.xml', 'org.codehaus.groovy.eclipse.ui.prefs')
 	}
 }
 ```
@@ -288,7 +291,8 @@
 
 You can easily set the line endings of different files using [a `.gitattributes` file](https://help.github.com/articles/dealing-with-line-endings/).  Here's an example `.gitattributes` which sets all files to unix newlines: `* text eol=lf`.
 
-<<<<<<< HEAD
+<a name="enforceCheck"></a>
+
 ## Disabling warnings and error messages
 
 The `check` task is Gradle's built-in task for grouping all verification tasks - unit tests, static analysis, etc.  By default, `spotlessCheck` is added as a dependency to `check`.
@@ -316,9 +320,8 @@
 ```
 
 Note that `enforceCheck` is a global property which affects all formats (outside the java block), while `ignoreErrorForStep/Path` are local to a single format (inside the java block).
-=======
+
 <a name="preview"></a>
->>>>>>> 196c29d8
 
 ## How do I preview what `spotlessApply` will do?
 
