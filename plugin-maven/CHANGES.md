# spotless-plugin-maven releases

We adhere to the [keepachangelog](https://keepachangelog.com/en/1.0.0/) format (starting after version `1.27.0`).

## [Unreleased]
<<<<<<< HEAD
### Added
* Tsfmt Maven Plugin ([#548](https://github.com/diffplug/spotless/pull/548))
=======
### Fixed
* Eclipse-WTP formatter (web tools platform, not java) handles some character encodings incorrectly on OS with non-unicode default file encoding [#545](https://github.com/diffplug/spotless/issues/545). Fixed for Eclipse-WTP formatter Eclipse version 4.13.0 (default version).
>>>>>>> 64849c89

## [1.28.0] - 2020-03-20
### Added
* Enable IntelliJ-compatible token `$today.year` for specifying the year in license header files. ([#542](https://github.com/diffplug/spotless/pull/542))
### Fixed
* Fix scala and kotlin maven config documentation.
* Eclipse-WTP formatter (web tools platform, not java) could encounter errors in parallel multiproject builds [#492](https://github.com/diffplug/spotless/issues/492). Fixed for Eclipse-WTP formatter Eclipse version 4.13.0 (default version).

## [1.27.0] - 2020-01-01
* Should be no changes whatsoever!  Released only for consistency with lib and plugin-gradle.

## [1.26.1] - 2019-11-27
* Revert the change in console display of errors from 1.26.0 ([#485](https://github.com/diffplug/spotless/pull/485)) because [of these problems](https://github.com/diffplug/spotless/pull/485#issuecomment-552925932).
* Bugfix: Fix NPE in EclipseXmlFormatterStepImpl ([#489](https://github.com/diffplug/spotless/pull/489))

## [1.26.0] - 2019-11-11
* Fix project URLs in poms. ([#478](https://github.com/diffplug/spotless/pull/478))
* Fix `ImportSorter` crashing with empty files. ([#474](https://github.com/diffplug/spotless/pull/474))
  * Fixes [#305](https://github.com/diffplug/spotless/issues/305) StringIndexOutOfBoundsException for empty Groovy file when performing importOrder
* Bugfix: CDT version `4.12.0` now properly uses `9.8`, whereas before it used `9.7`. ([#482](https://github.com/diffplug/spotless/pull/482#discussion_r341380884))
* Updated default eclipse-wtp from 4.12.0 to 4.13.0 ([#482](https://github.com/diffplug/spotless/pull/482))
* Updated default eclipse-groovy from 4.12.0 to 4.13.0 ([#482](https://github.com/diffplug/spotless/pull/482))
* Updated default eclipse-jdt from 4.12.0 to 4.13.0 ([#482](https://github.com/diffplug/spotless/pull/482))
* Updated default eclipse-cdt from 4.12.0 to 4.13.0 ([#482](https://github.com/diffplug/spotless/pull/482))
* Bump default version of KtLint from `0.34.2` to `0.35.0`. ([#473](https://github.com/diffplug/spotless/issues/473))
* Several improvements to the console display of formatting errors. ([#465](https://github.com/diffplug/spotless/pull/465))
    * Visualize \r and \n as ␍ and ␊ when possible ([#465](https://github.com/diffplug/spotless/pull/465))
    * Make end-of-lines visible when file contains whitespace and end-of-line issues at the same time ([#465](https://github.com/diffplug/spotless/pull/465))
    * Print actual diff line instead of "1 more lines that didn't fit" ([#467](https://github.com/diffplug/spotless/issues/467))

## [1.25.1] - 2019-10-07
* Fixed problem which could cause a stale `.jar` to be published. ([#471](https://github.com/diffplug/spotless/pull/471))

## [1.25.0] - 2019-10-06
* **KNOWN ISSUE:** published jar is the same as `1.24.3`, causes `Invalid plugin descriptor`. ([#470](https://github.com/diffplug/spotless/issues/470))
* Add support for ktlint `0.34+`, and bump default version from `0.32.0` to `0.34.2`. ([#469](https://github.com/diffplug/spotless/pull/469))

## [1.24.3] - 2019-09-23
* Update jgit from `5.3.2.201906051522-r` to `5.5.0.201909110433-r`. ([#445](https://github.com/diffplug/spotless/pull/445))
  * Fixes [#410](https://github.com/diffplug/spotless/issues/410) AccessDeniedException in MinGW/ GitBash.
  * Also fixes occasional [hang on NFS due to filesystem timers](https://github.com/diffplug/spotless/pull/407#issuecomment-514824364).
* Eclipse-based formatters used to leave temporary files around ([#447](https://github.com/diffplug/spotless/issues/447)). This is now fixed, but only for eclipse 4.12+, no back-port to older Eclipse formatter versions is planned. ([#451](https://github.com/diffplug/spotless/issues/451))
* Bumped `scalafmt` default version from `1.1.0` to `2.0.1`, since there are [bugs](https://github.com/diffplug/spotless/issues/454) in the old default ([#458](https://github.com/diffplug/spotless/pull/458)).

## [1.24.1] - 2019-08-12
* Fixes class loading issue with Java 9+ ([#426](https://github.com/diffplug/spotless/pull/426)).

## [1.24.0] - 2019-07-29
* Updated default eclipse-wtp from 4.8.0 to 4.12.0 ([#423](https://github.com/diffplug/spotless/pull/423)).
* Updated default eclipse-groovy from 4.10 to 4.12.0 ([#423](https://github.com/diffplug/spotless/pull/423)).
* Updated default eclipse-jdt from 4.11.0 to 4.12.0 ([#423](https://github.com/diffplug/spotless/pull/423)).
* Updated default eclipse-cdt from 4.11.0 to 4.12.0 ([#423](https://github.com/diffplug/spotless/pull/423)).
    * **KNOWN BUG - accidentally published CDT 9.7 rather than 9.8 fixed in 1.26.0**
* Added new maven coordinates for scalafmt 2.0.0+, maintains backwards compatability ([#415](https://github.com/diffplug/spotless/issues/415))

## [1.23.1] - 2019-06-17
* Fixes incorrect M2 cache directory path handling of Eclipse based formatters ([#401](https://github.com/diffplug/spotless/issues/401))
* Update jgit from `4.9.0.201710071750-r` to `5.3.2.201906051522-r` because gradle project is sometimes broken by `apache httpcomponents` in transitive dependency. ([#407](https://github.com/diffplug/spotless/pull/407))

## [1.23.0] - 2019-04-24
* Updated default ktlint from 0.21.0 to 0.32.0, and Maven coords to com.pinterest ([#394](https://github.com/diffplug/spotless/pull/394))

## [1.22.0] - 2019-04-15
* Updated default eclipse-cdt from 4.7.3a to 4.11.0 ([#390](https://github.com/diffplug/spotless/pull/390)).
* Added `-DspotlessFiles` switch to allow targeting specific files ([#392](https://github.com/diffplug/spotless/pull/392))

## [1.21.1] - 2019-03-29
* Fixes incorrect plugin and pom metadata in `1.21.0` ([#388](https://github.com/diffplug/spotless/issues/388)).

## [1.21.0] - 2019-03-28
* Updated default eclipse-wtp from 4.7.3b to 4.8.0 ([#382](https://github.com/diffplug/spotless/pull/382)).
* Updated default eclipse-groovy from 4.8.1 to 4.10.0 ([#382](https://github.com/diffplug/spotless/pull/382)).
* Updated default eclipse-jdt from 4.10.0 to 4.11.0 ([#384](https://github.com/diffplug/spotless/pull/384)).

## [1.20.0] - 2019-03-14
* Updated default eclipse-wtp from 4.7.3a to 4.7.3b ([#371](https://github.com/diffplug/spotless/pull/371)).
* Default behavior of XML formatter changed to ignore  external URIs ([#369](https://github.com/diffplug/spotless/issues/369)).
  * **WARNING RESOLVED: By default, xml formatter no longer downloads external entities. You can opt-in to resolve external entities by setting resolveExternalURI to true. However, if you do opt-in, be sure that all external entities are referenced over https and not http, or you may be vulnerable to XXE attacks.**

## [1.19.0] - 2019-03-11
**WARNING: xml formatter in this version may be vulnerable to XXE attacks, fixed in 1.20.0 (see [#358](https://github.com/diffplug/spotless/issues/358)).**

* Security fix: Updated groovy, c/c++, and eclipse WTP formatters so that they download their source jars securely using `https` rather than `http` ([#360](https://github.com/diffplug/spotless/issues/360)).
* Updated default eclipse-jdt from 4.9.0 to 4.10.0 ([#368](https://github.com/diffplug/spotless/pull/368))
* Add a skip parameter to apply mojo to enable to bypass it if desired. ([#367](https://github.com/diffplug/spotless/pull/367)).

## [1.18.0] - 2019-02-11
**WARNING: xml formatter in this version may be vulnerable to XXE attacks, fixed in 1.20.0 (see [#358](https://github.com/diffplug/spotless/issues/358)).**

* Provided eclipse-wtp formatters as part of custom source format element. ([#325](https://github.com/diffplug/spotless/pull/325)). This change obsoletes the CSS and XML source elements.
* Updated default google-java-format from 1.5 to 1.7 ([#335](https://github.com/diffplug/spotless/issues/335)).
* `<importOrder><file>somefile</file></importOrder>` is now lazy ([#218](https://github.com/diffplug/spotless/issues/218)).

## [1.17.0] - 2018-12-13
**WARNING: xml formatter in this version may be vulnerable to XXE attacks, fixed in 1.20.0 (see [#358](https://github.com/diffplug/spotless/issues/358)).**

* Updated default eclipse-jdt from 4.7.3a to 4.9.0 ([#316](https://github.com/diffplug/spotless/pull/316)). New version addresses enum-tab formatting bug in 4.8 ([#314](https://github.com/diffplug/spotless/issues/314)).

## [1.16.0] - 2018-10-30
**WARNING: xml formatter in this version may be vulnerable to XXE attacks, fixed in 1.20.0 (see [#358](https://github.com/diffplug/spotless/issues/358)).**

* Added support for Eclipse's CSS formatter from WTP ([#311](https://github.com/diffplug/spotless/pull/311)).

## [1.15.0] - 2018-09-23
**WARNING: xml formatter in this version may be vulnerable to XXE attacks, fixed in 1.20.0 (see [#358](https://github.com/diffplug/spotless/issues/358)).**

* Added `xml` support ([#140](https://github.com/diffplug/spotless/issues/140)) using formatter of Eclipse WTP 3.9.5 ([#241](https://github.com/diffplug/spotless/pull/241)).
* Added C/C++ support using formatter of Eclipse CDT 9.4.3 ([#232](https://github.com/diffplug/spotless/issues/232)).
* Skip `package-info.java` and `module-info.java` files from license header formatting. ([#273](https://github.com/diffplug/spotless/pull/273))
* Updated JSR305 annotation from 3.0.0 to 3.0.2 ([#274](https://github.com/diffplug/spotless/pull/274))
* Migrated from FindBugs annotations 3.0.0 to SpotBugs annotations 3.1.6 ([#274](https://github.com/diffplug/spotless/pull/274))
* Fix Maven version prerequisite in the generated POM ([#289](https://github.com/diffplug/spotless/pull/289))

## [1.14.0] - 2018-07-24
* Updated default eclipse-jdt from 4.7.2 to 4.7.3a ([#263](https://github.com/diffplug/spotless/issues/263)). New version fixes a bug preventing Java code formatting within JavaDoc comments ([#191](https://github.com/diffplug/spotless/issues/191)).
* Updated default groovy-eclipse from 4.6.3 to 4.8.0 ([#244](https://github.com/diffplug/spotless/pull/244)). New version allows to ignore internal formatter errors/warnings.
* Require 3.1.0+ version of Maven. ([#259](https://github.com/diffplug/spotless/pull/259))
* Fixed integration with latest versions of scalafmt. ([#260](https://github.com/diffplug/spotless/pull/260))

## [1.13.0] - 2018-06-01
* Fixed a bug in configuration file resolution on Windows when file is denoted by a URL. ([#254](https://github.com/diffplug/spotless/pull/254))

## [1.0.0.BETA5] - 2018-05-14
* Fixed a bug in `LicenseHeaderStep` which caused an exception with some malformed date-aware licenses. ([#222](https://github.com/diffplug/spotless/pull/222))
* Added support for Kotlin and Ktlint in Maven plugin ([#223](https://github.com/diffplug/spotless/pull/223)).
* Updated default ktlint from 0.14.0 to 0.21.0
* Added support for multiple generic formatters in Maven plugin ([#242](https://github.com/diffplug/spotless/pull/242)).

## [1.0.0.BETA4] - 2018-02-27
* Fixed published POM to include dependency on plexus-resources ([#213](https://github.com/diffplug/spotless/pull/213)).

## [1.0.0.BETA3] - 2018-02-26
* Improved support for multi-module Maven projects ([#210](https://github.com/diffplug/spotless/pull/210)).
* Added generic format support for maven-plugin ([#209](https://github.com/diffplug/spotless/pull/209)).

## [1.0.0.BETA2] - 2018-02-15
* Fix build to ensure that published versions never have snapshot deps ([#205](https://github.com/diffplug/spotless/pull/205)).

## [1.0.0.BETA1] - 2018-02-11
* Maven plugin written by [Konstantin Lutovich](https://github.com/lutovich).
* Full support for the Java and Scala formatters.
* Initial release, after user feedback we will ship `1.x`.<|MERGE_RESOLUTION|>--- conflicted
+++ resolved
@@ -3,13 +3,10 @@
 We adhere to the [keepachangelog](https://keepachangelog.com/en/1.0.0/) format (starting after version `1.27.0`).
 
 ## [Unreleased]
-<<<<<<< HEAD
 ### Added
 * Tsfmt Maven Plugin ([#548](https://github.com/diffplug/spotless/pull/548))
-=======
 ### Fixed
 * Eclipse-WTP formatter (web tools platform, not java) handles some character encodings incorrectly on OS with non-unicode default file encoding [#545](https://github.com/diffplug/spotless/issues/545). Fixed for Eclipse-WTP formatter Eclipse version 4.13.0 (default version).
->>>>>>> 64849c89
 
 ## [1.28.0] - 2020-03-20
 ### Added
