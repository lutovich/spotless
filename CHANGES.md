--- conflicted
+++ resolved
@@ -10,14 +10,11 @@
 We adhere to the [keepachangelog](https://keepachangelog.com/en/1.0.0/) format (starting after version `1.27.0`).
 
 ## [Unreleased]
-<<<<<<< HEAD
 ### Added
 * Tsfmt Maven Plugin ([#548](https://github.com/diffplug/spotless/pull/548))
-=======
 ### Fixed
 * Javadoc for the `ext/eclipse-*` projects.
 * Replace the deprecated `compile` with `implementation` for the `ext/eclipse-*` projects.
->>>>>>> 64849c89
 
 ## [1.28.0] - 2020-03-20
 ### Added
